--- conflicted
+++ resolved
@@ -1,5 +1,5 @@
 /*
- *    Copyright 2009-2023 the original author or authors.
+ *    Copyright 2009-2025 the original author or authors.
  *
  *    Licensed under the Apache License, Version 2.0 (the "License");
  *    you may not use this file except in compliance with the License.
@@ -16,10 +16,8 @@
 package org.apache.ibatis.scripting.defaults;
 
 import java.lang.reflect.Type;
-import java.sql.CallableStatement;
 import java.sql.ParameterMetaData;
 import java.sql.PreparedStatement;
-import java.sql.ResultSet;
 import java.sql.SQLException;
 import java.util.HashMap;
 import java.util.List;
@@ -37,7 +35,6 @@
 import org.apache.ibatis.reflection.ParamNameResolver;
 import org.apache.ibatis.reflection.property.PropertyTokenizer;
 import org.apache.ibatis.session.Configuration;
-import org.apache.ibatis.type.BaseTypeHandler;
 import org.apache.ibatis.type.JdbcType;
 import org.apache.ibatis.type.ObjectTypeHandler;
 import org.apache.ibatis.type.TypeException;
@@ -96,11 +93,8 @@
     ErrorContext.instance().activity("setting parameters").object(mappedStatement.getParameterMap().getId());
     List<ParameterMapping> parameterMappings = boundSql.getParameterMappings();
     if (parameterMappings != null) {
-<<<<<<< HEAD
+      MetaObject metaObject = null;
       ParamNameResolver paramNameResolver = mappedStatement.getParamNameResolver();
-=======
-      MetaObject metaObject = null;
->>>>>>> 8ac3920a
       for (int i = 0; i < parameterMappings.size(); i++) {
         ParameterMapping parameterMapping = parameterMappings.get(i);
         if (parameterMapping.getMode() != ParameterMode.OUT) {
@@ -119,14 +113,15 @@
           } else if (parameterObject == null) {
             value = null;
           } else {
-<<<<<<< HEAD
             Class<? extends Object> parameterClass = parameterObject.getClass();
             TypeHandler paramTypeHandler = typeHandlerRegistry.getTypeHandler(parameterClass, actualJdbcType);
             if (paramTypeHandler != null) {
               value = parameterObject;
               typeHandler = paramTypeHandler;
             } else {
-              MetaObject metaObject = getParamMetaObject();
+              if (metaObject == null) {
+                metaObject = configuration.newMetaObject(parameterObject);
+              }
               value = metaObject.getValue(propertyName);
               if (typeHandler == null && value != null) {
                 if (paramNameResolver != null && ParamMap.class.equals(parameterClass)) {
@@ -158,12 +153,6 @@
                 }
               }
             }
-=======
-            if (metaObject == null) {
-              metaObject = configuration.newMetaObject(parameterObject);
-            }
-            value = metaObject.getValue(propertyName);
->>>>>>> 8ac3920a
           }
           if (value == null) {
             if (jdbcType == null) {
