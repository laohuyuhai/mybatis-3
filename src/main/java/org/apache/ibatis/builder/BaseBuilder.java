--- conflicted
+++ resolved
@@ -1,5 +1,5 @@
 /*
- *    Copyright 2009-2023 the original author or authors.
+ *    Copyright 2009-2025 the original author or authors.
  *
  *    Licensed under the Apache License, Version 2.0 (the "License");
  *    you may not use this file except in compliance with the License.
@@ -107,21 +107,7 @@
 
   @Deprecated
   protected TypeHandler<?> resolveTypeHandler(Class<?> javaType, String typeHandlerAlias) {
-<<<<<<< HEAD
     return resolveTypeHandler(null, null, javaType, null, typeHandlerAlias);
-=======
-    if (typeHandlerAlias == null) {
-      return null;
-    }
-    Class<?> type = resolveClass(typeHandlerAlias);
-    if (type != null && !TypeHandler.class.isAssignableFrom(type)) {
-      throw new BuilderException(
-          "Type " + type.getName() + " is not a valid TypeHandler because it does not implement TypeHandler interface");
-    }
-    @SuppressWarnings("unchecked") // already verified it is a TypeHandler
-    Class<? extends TypeHandler<?>> typeHandlerType = (Class<? extends TypeHandler<?>>) type;
-    return resolveTypeHandler(javaType, typeHandlerType);
->>>>>>> 8ac3920a
   }
 
   @Deprecated
@@ -137,7 +123,6 @@
       throw new BuilderException("Type " + typeHandlerType.getName()
           + " is not a valid TypeHandler because it does not implement TypeHandler interface");
     }
-<<<<<<< HEAD
     return resolveTypeHandler(parameterType, propertyName, propertyType, jdbcType, typeHandlerType);
   }
 
@@ -148,12 +133,6 @@
     }
     return configuration.getTypeHandlerResolver().resolve(parameterType, propertyType, propertyName, jdbcType,
         typeHandlerType);
-=======
-    // javaType ignored for injected handlers see issue #746 for full detail
-    TypeHandler<?> handler = typeHandlerRegistry.getMappingTypeHandler(typeHandlerType);
-    // if handler not in registry, create a new one, otherwise return directly
-    return handler == null ? typeHandlerRegistry.getInstance(javaType, typeHandlerType) : handler;
->>>>>>> 8ac3920a
   }
 
   protected <T> Class<? extends T> resolveAlias(String alias) {
