/**
 *    Copyright 2009-2019 the original author or authors.
 *
 *    Licensed under the Apache License, Version 2.0 (the "License");
 *    you may not use this file except in compliance with the License.
 *    You may obtain a copy of the License at
 *
 *       http://www.apache.org/licenses/LICENSE-2.0
 *
 *    Unless required by applicable law or agreed to in writing, software
 *    distributed under the License is distributed on an "AS IS" BASIS,
 *    WITHOUT WARRANTIES OR CONDITIONS OF ANY KIND, either express or implied.
 *    See the License for the specific language governing permissions and
 *    limitations under the License.
 */
package org.apache.ibatis.builder;

import java.io.InputStream;
import java.io.StringReader;
import java.math.RoundingMode;
import java.sql.CallableStatement;
import java.sql.PreparedStatement;
import java.sql.ResultSet;
import java.sql.SQLException;
import java.util.Arrays;
import java.util.HashSet;
import java.util.Properties;

import org.apache.ibatis.builder.mapper.CustomMapper;
import org.apache.ibatis.builder.typehandler.CustomIntegerTypeHandler;
import org.apache.ibatis.builder.xml.XMLConfigBuilder;
import org.apache.ibatis.datasource.unpooled.UnpooledDataSource;
import org.apache.ibatis.domain.blog.Author;
import org.apache.ibatis.domain.blog.Blog;
import org.apache.ibatis.domain.blog.mappers.BlogMapper;
import org.apache.ibatis.domain.blog.mappers.NestedBlogMapper;
import org.apache.ibatis.domain.jpetstore.Cart;
import org.apache.ibatis.executor.loader.cglib.CglibProxyFactory;
import org.apache.ibatis.executor.loader.javassist.JavassistProxyFactory;
import org.apache.ibatis.io.JBoss6VFS;
import org.apache.ibatis.io.Resources;
import org.apache.ibatis.logging.slf4j.Slf4jImpl;
import org.apache.ibatis.mapping.Environment;
import org.apache.ibatis.mapping.ResultSetType;
import org.apache.ibatis.scripting.defaults.RawLanguageDriver;
import org.apache.ibatis.scripting.xmltags.XMLLanguageDriver;
import org.apache.ibatis.session.AutoMappingBehavior;
import org.apache.ibatis.session.AutoMappingUnknownColumnBehavior;
import org.apache.ibatis.session.Configuration;
import org.apache.ibatis.session.ExecutorType;
import org.apache.ibatis.session.LocalCacheScope;
import org.apache.ibatis.transaction.jdbc.JdbcTransactionFactory;
import org.apache.ibatis.type.BaseTypeHandler;
import org.apache.ibatis.type.EnumOrdinalTypeHandler;
import org.apache.ibatis.type.EnumTypeHandler;
import org.apache.ibatis.type.JdbcType;
import org.apache.ibatis.type.TypeHandler;
import org.apache.ibatis.type.TypeHandlerRegistry;
import org.junit.jupiter.api.Test;

import static com.googlecode.catchexception.apis.BDDCatchException.*;
import static org.assertj.core.api.BDDAssertions.then;
import static org.assertj.core.api.Assertions.assertThat;
import static org.junit.jupiter.api.Assertions.assertNotNull;
import static org.junit.jupiter.api.Assertions.assertNull;
import static org.junit.jupiter.api.Assertions.assertTrue;
import static org.junit.jupiter.api.Assertions.assertArrayEquals;

class XmlConfigBuilderTest {

  @Test
  void shouldSuccessfullyLoadMinimalXMLConfigFile() throws Exception {
    String resource = "org/apache/ibatis/builder/MinimalMapperConfig.xml";
    try (InputStream inputStream = Resources.getResourceAsStream(resource)) {
      XMLConfigBuilder builder = new XMLConfigBuilder(inputStream);
      Configuration config = builder.parse();
      assertNotNull(config);
      assertThat(config.getAutoMappingBehavior()).isEqualTo(AutoMappingBehavior.PARTIAL);
      assertThat(config.getAutoMappingUnknownColumnBehavior()).isEqualTo(AutoMappingUnknownColumnBehavior.NONE);
      assertThat(config.isCacheEnabled()).isTrue();
      assertThat(config.getProxyFactory()).isInstanceOf(JavassistProxyFactory.class);
      assertThat(config.isLazyLoadingEnabled()).isFalse();
      assertThat(config.isAggressiveLazyLoading()).isFalse();
      assertThat(config.isMultipleResultSetsEnabled()).isTrue();
      assertThat(config.isUseColumnLabel()).isTrue();
      assertThat(config.isUseGeneratedKeys()).isFalse();
      assertThat(config.getDefaultExecutorType()).isEqualTo(ExecutorType.SIMPLE);
      assertNull(config.getDefaultStatementTimeout());
      assertNull(config.getDefaultFetchSize());
      assertNull(config.getDefaultResultSetType());
      assertThat(config.isMapUnderscoreToCamelCase()).isFalse();
      assertThat(config.isSafeRowBoundsEnabled()).isFalse();
      assertThat(config.getLocalCacheScope()).isEqualTo(LocalCacheScope.SESSION);
      assertThat(config.getJdbcTypeForNull()).isEqualTo(JdbcType.OTHER);
      assertThat(config.getLazyLoadTriggerMethods()).isEqualTo(new HashSet<>(Arrays.asList("equals", "clone", "hashCode", "toString")));
      assertThat(config.isSafeResultHandlerEnabled()).isTrue();
      assertThat(config.getDefaultScriptingLanuageInstance()).isInstanceOf(XMLLanguageDriver.class);
      assertThat(config.isCallSettersOnNulls()).isFalse();
      assertNull(config.getLogPrefix());
      assertNull(config.getLogImpl());
      assertNull(config.getConfigurationFactory());
      assertThat(config.getTypeHandlerRegistry().getTypeHandler(RoundingMode.class)).isInstanceOf(EnumTypeHandler.class);
    }
  }

  enum MyEnum {
    ONE, TWO
  }

  public static class EnumOrderTypeHandler<E extends Enum<E>> extends BaseTypeHandler<E> {

    private E[] constants;

    public EnumOrderTypeHandler(Class<E> javaType) {
      constants = javaType.getEnumConstants();
    }

    @Override
    public void setNonNullParameter(PreparedStatement ps, int i, E parameter, JdbcType jdbcType) throws SQLException {
      ps.setInt(i, parameter.ordinal() + 1); // 0 means NULL so add +1
    }

    @Override
    public E getNullableResult(ResultSet rs, String columnName) throws SQLException {
      int index = rs.getInt(columnName) - 1;
      return index < 0 ? null : constants[index];
    }

    @Override
    public E getNullableResult(ResultSet rs, int columnIndex) throws SQLException {
      int index = rs.getInt(rs.getInt(columnIndex)) - 1;
      return index < 0 ? null : constants[index];
    }

    @Override
    public E getNullableResult(CallableStatement cs, int columnIndex) throws SQLException {
      int index = cs.getInt(columnIndex) - 1;
      return index < 0 ? null : constants[index];
    }
  }

  @Test
  void registerJavaTypeInitializingTypeHandler() {
    final String MAPPER_CONFIG = "<?xml version=\"1.0\" encoding=\"UTF-8\" ?>\n"
        + "<!DOCTYPE configuration PUBLIC \"-//mybatis.org//DTD Config 3.0//EN\" \"http://mybatis.org/dtd/mybatis-3-config.dtd\">\n"
        + "<configuration>\n"
        + "  <typeHandlers>\n"
        + "    <typeHandler javaType=\"org.apache.ibatis.builder.XmlConfigBuilderTest$MyEnum\"\n"
        + "      handler=\"org.apache.ibatis.builder.XmlConfigBuilderTest$EnumOrderTypeHandler\"/>\n"
        + "  </typeHandlers>\n"
        + "</configuration>\n";

    XMLConfigBuilder builder = new XMLConfigBuilder(new StringReader(MAPPER_CONFIG));
    builder.parse();

    TypeHandlerRegistry typeHandlerRegistry = builder.getConfiguration().getTypeHandlerRegistry();
    TypeHandler<MyEnum> typeHandler = typeHandlerRegistry.getTypeHandler(MyEnum.class);

    assertTrue(typeHandler instanceof EnumOrderTypeHandler);
    assertArrayEquals(MyEnum.values(), ((EnumOrderTypeHandler<MyEnum>) typeHandler).constants);
  }

<<<<<<< HEAD
    @Test
    public void shouldSuccessfullyLoadXMLConfigFile() throws Exception {
      String resource = "org/apache/ibatis/builder/CustomizedSettingsMapperConfig.xml";
      try (InputStream inputStream = Resources.getResourceAsStream(resource)) {
        Properties props = new Properties();
        props.put("prop2", "cccc");
        XMLConfigBuilder builder = new XMLConfigBuilder(inputStream, null, props);
        Configuration config = builder.parse();

        assertThat(config.getAutoMappingBehavior()).isEqualTo(AutoMappingBehavior.NONE);
        assertThat(config.getAutoMappingUnknownColumnBehavior()).isEqualTo(AutoMappingUnknownColumnBehavior.WARNING);
        assertThat(config.isCacheEnabled()).isFalse();
        assertThat(config.getProxyFactory()).isInstanceOf(CglibProxyFactory.class);
        assertThat(config.isLazyLoadingEnabled()).isTrue();
        assertThat(config.isAggressiveLazyLoading()).isTrue();
        assertThat(config.isMultipleResultSetsEnabled()).isFalse();
        assertThat(config.isUseColumnLabel()).isFalse();
        assertThat(config.isUseGeneratedKeys()).isTrue();
        assertThat(config.getDefaultExecutorType()).isEqualTo(ExecutorType.BATCH);
        assertThat(config.getDefaultStatementTimeout()).isEqualTo(10);
        assertThat(config.getDefaultFetchSize()).isEqualTo(100);
        assertThat(config.getDefaultResultSetType()).isEqualTo(ResultSetType.SCROLL_INSENSITIVE);
        assertThat(config.isMapUnderscoreToCamelCase()).isTrue();
        assertThat(config.isSafeRowBoundsEnabled()).isTrue();
        assertThat(config.getLocalCacheScope()).isEqualTo(LocalCacheScope.STATEMENT);
        assertThat(config.getJdbcTypeForNull()).isEqualTo(JdbcType.NULL);
        assertThat(config.getLazyLoadTriggerMethods()).isEqualTo((Set<String>) new HashSet<String>(Arrays.asList("equals", "clone", "hashCode", "toString", "xxx")));
        assertThat(config.isSafeResultHandlerEnabled()).isFalse();
        assertThat(config.getDefaultScriptingLanuageInstance()).isInstanceOf(RawLanguageDriver.class);
        assertThat(config.isCallSettersOnNulls()).isTrue();
        assertThat(config.getLogPrefix()).isEqualTo("mybatis_");
        assertThat(config.getLogImpl().getName()).isEqualTo(Slf4jImpl.class.getName());
        assertThat(config.getVfsImpl().getName()).isEqualTo(JBoss6VFS.class.getName());
        assertThat(config.getConfigurationFactory().getName()).isEqualTo(String.class.getName());

        assertTrue(config.getTypeAliasRegistry().getTypeAliases().get("blogauthor").equals(Author.class));
        assertTrue(config.getTypeAliasRegistry().getTypeAliases().get("blog").equals(Blog.class));
        assertTrue(config.getTypeAliasRegistry().getTypeAliases().get("cart").equals(Cart.class));

        assertThat(config.getTypeHandlerRegistry().getTypeHandler(Integer.class)).isInstanceOf(CustomIntegerTypeHandler.class);
        assertThat(config.getTypeHandlerRegistry().getTypeHandler(Long.class)).isInstanceOf(CustomLongTypeHandler.class);
        assertThat(config.getTypeHandlerRegistry().getTypeHandler(String.class)).isInstanceOf(CustomStringTypeHandler.class);
        assertThat(config.getTypeHandlerRegistry().getTypeHandler(String.class, JdbcType.VARCHAR)).isInstanceOf(CustomStringTypeHandler.class);
        assertThat(config.getTypeHandlerRegistry().getTypeHandler(RoundingMode.class)).isInstanceOf(EnumOrdinalTypeHandler.class);

        ExampleObjectFactory objectFactory = (ExampleObjectFactory) config.getObjectFactory();
        assertThat(objectFactory.getProperties().size()).isEqualTo(1);
        assertThat(objectFactory.getProperties().getProperty("objectFactoryProperty")).isEqualTo("100");

        assertThat(config.getObjectWrapperFactory()).isInstanceOf(CustomObjectWrapperFactory.class);

        assertThat(config.getReflectorFactory()).isInstanceOf(CustomReflectorFactory.class);

        ExamplePlugin plugin = (ExamplePlugin) config.getInterceptors().get(0);
        assertThat(plugin.getProperties().size()).isEqualTo(1);
        assertThat(plugin.getProperties().getProperty("pluginProperty")).isEqualTo("100");

        Environment environment = config.getEnvironment();
        assertThat(environment.getId()).isEqualTo("development");
        assertThat(environment.getDataSource()).isInstanceOf(UnpooledDataSource.class);
        assertThat(environment.getTransactionFactory()).isInstanceOf(JdbcTransactionFactory.class);

        assertThat(config.getDatabaseId()).isEqualTo("derby");

        assertThat(config.getMapperRegistry().getMappers().size()).isEqualTo(4);
        assertThat(config.getMapperRegistry().hasMapper(CachedAuthorMapper.class)).isTrue();
        assertThat(config.getMapperRegistry().hasMapper(CustomMapper.class)).isTrue();
        assertThat(config.getMapperRegistry().hasMapper(BlogMapper.class)).isTrue();
        assertThat(config.getMapperRegistry().hasMapper(NestedBlogMapper.class)).isTrue();
      }
=======
  @Test
  void shouldSuccessfullyLoadXMLConfigFile() throws Exception {
    String resource = "org/apache/ibatis/builder/CustomizedSettingsMapperConfig.xml";
    try (InputStream inputStream = Resources.getResourceAsStream(resource)) {
      Properties props = new Properties();
      props.put("prop2", "cccc");
      XMLConfigBuilder builder = new XMLConfigBuilder(inputStream, null, props);
      Configuration config = builder.parse();

      assertThat(config.getAutoMappingBehavior()).isEqualTo(AutoMappingBehavior.NONE);
      assertThat(config.getAutoMappingUnknownColumnBehavior()).isEqualTo(AutoMappingUnknownColumnBehavior.WARNING);
      assertThat(config.isCacheEnabled()).isFalse();
      assertThat(config.getProxyFactory()).isInstanceOf(CglibProxyFactory.class);
      assertThat(config.isLazyLoadingEnabled()).isTrue();
      assertThat(config.isAggressiveLazyLoading()).isTrue();
      assertThat(config.isMultipleResultSetsEnabled()).isFalse();
      assertThat(config.isUseColumnLabel()).isFalse();
      assertThat(config.isUseGeneratedKeys()).isTrue();
      assertThat(config.getDefaultExecutorType()).isEqualTo(ExecutorType.BATCH);
      assertThat(config.getDefaultStatementTimeout()).isEqualTo(10);
      assertThat(config.getDefaultFetchSize()).isEqualTo(100);
      assertThat(config.isMapUnderscoreToCamelCase()).isTrue();
      assertThat(config.isSafeRowBoundsEnabled()).isTrue();
      assertThat(config.getLocalCacheScope()).isEqualTo(LocalCacheScope.STATEMENT);
      assertThat(config.getJdbcTypeForNull()).isEqualTo(JdbcType.NULL);
      assertThat(config.getLazyLoadTriggerMethods()).isEqualTo(new HashSet<>(Arrays.asList("equals", "clone", "hashCode", "toString", "xxx")));
      assertThat(config.isSafeResultHandlerEnabled()).isFalse();
      assertThat(config.getDefaultScriptingLanuageInstance()).isInstanceOf(RawLanguageDriver.class);
      assertThat(config.isCallSettersOnNulls()).isTrue();
      assertThat(config.getLogPrefix()).isEqualTo("mybatis_");
      assertThat(config.getLogImpl().getName()).isEqualTo(Slf4jImpl.class.getName());
      assertThat(config.getVfsImpl().getName()).isEqualTo(JBoss6VFS.class.getName());
      assertThat(config.getConfigurationFactory().getName()).isEqualTo(String.class.getName());

      assertThat(config.getTypeAliasRegistry().getTypeAliases().get("blogauthor")).isEqualTo(Author.class);
      assertThat(config.getTypeAliasRegistry().getTypeAliases().get("blog")).isEqualTo(Blog.class);
      assertThat(config.getTypeAliasRegistry().getTypeAliases().get("cart")).isEqualTo(Cart.class);

      assertThat(config.getTypeHandlerRegistry().getTypeHandler(Integer.class)).isInstanceOf(CustomIntegerTypeHandler.class);
      assertThat(config.getTypeHandlerRegistry().getTypeHandler(Long.class)).isInstanceOf(CustomLongTypeHandler.class);
      assertThat(config.getTypeHandlerRegistry().getTypeHandler(String.class)).isInstanceOf(CustomStringTypeHandler.class);
      assertThat(config.getTypeHandlerRegistry().getTypeHandler(String.class, JdbcType.VARCHAR)).isInstanceOf(CustomStringTypeHandler.class);
      assertThat(config.getTypeHandlerRegistry().getTypeHandler(RoundingMode.class)).isInstanceOf(EnumOrdinalTypeHandler.class);

      ExampleObjectFactory objectFactory = (ExampleObjectFactory) config.getObjectFactory();
      assertThat(objectFactory.getProperties().size()).isEqualTo(1);
      assertThat(objectFactory.getProperties().getProperty("objectFactoryProperty")).isEqualTo("100");

      assertThat(config.getObjectWrapperFactory()).isInstanceOf(CustomObjectWrapperFactory.class);

      assertThat(config.getReflectorFactory()).isInstanceOf(CustomReflectorFactory.class);

      ExamplePlugin plugin = (ExamplePlugin) config.getInterceptors().get(0);
      assertThat(plugin.getProperties().size()).isEqualTo(1);
      assertThat(plugin.getProperties().getProperty("pluginProperty")).isEqualTo("100");

      Environment environment = config.getEnvironment();
      assertThat(environment.getId()).isEqualTo("development");
      assertThat(environment.getDataSource()).isInstanceOf(UnpooledDataSource.class);
      assertThat(environment.getTransactionFactory()).isInstanceOf(JdbcTransactionFactory.class);

      assertThat(config.getDatabaseId()).isEqualTo("derby");

      assertThat(config.getMapperRegistry().getMappers().size()).isEqualTo(4);
      assertThat(config.getMapperRegistry().hasMapper(CachedAuthorMapper.class)).isTrue();
      assertThat(config.getMapperRegistry().hasMapper(CustomMapper.class)).isTrue();
      assertThat(config.getMapperRegistry().hasMapper(BlogMapper.class)).isTrue();
      assertThat(config.getMapperRegistry().hasMapper(NestedBlogMapper.class)).isTrue();
>>>>>>> 0fa53954
    }
  }

  @Test
  void shouldSuccessfullyLoadXMLConfigFileWithPropertiesUrl() throws Exception {
    String resource = "org/apache/ibatis/builder/PropertiesUrlMapperConfig.xml";
    try (InputStream inputStream = Resources.getResourceAsStream(resource)) {
      XMLConfigBuilder builder = new XMLConfigBuilder(inputStream);
      Configuration config = builder.parse();
      assertThat(config.getVariables().get("driver").toString()).isEqualTo("org.apache.derby.jdbc.EmbeddedDriver");
      assertThat(config.getVariables().get("prop1").toString()).isEqualTo("bbbb");
    }
  }

  @Test
  void parseIsTwice() throws Exception {
    String resource = "org/apache/ibatis/builder/MinimalMapperConfig.xml";
    try (InputStream inputStream = Resources.getResourceAsStream(resource)) {
      XMLConfigBuilder builder = new XMLConfigBuilder(inputStream);
      builder.parse();

      when(builder).parse();
      then(caughtException()).isInstanceOf(BuilderException.class)
              .hasMessage("Each XMLConfigBuilder can only be used once.");
    }
  }

  @Test
  void unknownSettings() {
    final String MAPPER_CONFIG = "<?xml version=\"1.0\" encoding=\"UTF-8\" ?>\n"
            + "<!DOCTYPE configuration PUBLIC \"-//mybatis.org//DTD Config 3.0//EN\" \"http://mybatis.org/dtd/mybatis-3-config.dtd\">\n"
            + "<configuration>\n"
            + "  <settings>\n"
            + "    <setting name=\"foo\" value=\"bar\"/>\n"
            + "  </settings>\n"
            + "</configuration>\n";

    XMLConfigBuilder builder = new XMLConfigBuilder(new StringReader(MAPPER_CONFIG));
    when(builder).parse();
    then(caughtException()).isInstanceOf(BuilderException.class)
      .hasMessageContaining("The setting foo is not known.  Make sure you spelled it correctly (case sensitive).");
  }

  @Test
  void unknownJavaTypeOnTypeHandler() {
    final String MAPPER_CONFIG = "<?xml version=\"1.0\" encoding=\"UTF-8\" ?>\n"
            + "<!DOCTYPE configuration PUBLIC \"-//mybatis.org//DTD Config 3.0//EN\" \"http://mybatis.org/dtd/mybatis-3-config.dtd\">\n"
            + "<configuration>\n"
            + "  <typeAliases>\n"
            + "    <typeAlias type=\"a.b.c.Foo\"/>\n"
            + "  </typeAliases>\n"
            + "</configuration>\n";

    XMLConfigBuilder builder = new XMLConfigBuilder(new StringReader(MAPPER_CONFIG));
    when(builder).parse();
    then(caughtException()).isInstanceOf(BuilderException.class)
      .hasMessageContaining("Error registering typeAlias for 'null'. Cause: ");
  }

  @Test
  void propertiesSpecifyResourceAndUrlAtSameTime() {
    final String MAPPER_CONFIG = "<?xml version=\"1.0\" encoding=\"UTF-8\" ?>\n"
            + "<!DOCTYPE configuration PUBLIC \"-//mybatis.org//DTD Config 3.0//EN\" \"http://mybatis.org/dtd/mybatis-3-config.dtd\">\n"
            + "<configuration>\n"
            + "  <properties resource=\"a/b/c/foo.properties\" url=\"file:./a/b/c/jdbc.properties\"/>\n"
            + "</configuration>\n";

    XMLConfigBuilder builder = new XMLConfigBuilder(new StringReader(MAPPER_CONFIG));
    when(builder).parse();
    then(caughtException()).isInstanceOf(BuilderException.class)
      .hasMessageContaining("The properties element cannot specify both a URL and a resource based property file reference.  Please specify one or the other.");
  }

}<|MERGE_RESOLUTION|>--- conflicted
+++ resolved
@@ -160,78 +160,6 @@
     assertArrayEquals(MyEnum.values(), ((EnumOrderTypeHandler<MyEnum>) typeHandler).constants);
   }
 
-<<<<<<< HEAD
-    @Test
-    public void shouldSuccessfullyLoadXMLConfigFile() throws Exception {
-      String resource = "org/apache/ibatis/builder/CustomizedSettingsMapperConfig.xml";
-      try (InputStream inputStream = Resources.getResourceAsStream(resource)) {
-        Properties props = new Properties();
-        props.put("prop2", "cccc");
-        XMLConfigBuilder builder = new XMLConfigBuilder(inputStream, null, props);
-        Configuration config = builder.parse();
-
-        assertThat(config.getAutoMappingBehavior()).isEqualTo(AutoMappingBehavior.NONE);
-        assertThat(config.getAutoMappingUnknownColumnBehavior()).isEqualTo(AutoMappingUnknownColumnBehavior.WARNING);
-        assertThat(config.isCacheEnabled()).isFalse();
-        assertThat(config.getProxyFactory()).isInstanceOf(CglibProxyFactory.class);
-        assertThat(config.isLazyLoadingEnabled()).isTrue();
-        assertThat(config.isAggressiveLazyLoading()).isTrue();
-        assertThat(config.isMultipleResultSetsEnabled()).isFalse();
-        assertThat(config.isUseColumnLabel()).isFalse();
-        assertThat(config.isUseGeneratedKeys()).isTrue();
-        assertThat(config.getDefaultExecutorType()).isEqualTo(ExecutorType.BATCH);
-        assertThat(config.getDefaultStatementTimeout()).isEqualTo(10);
-        assertThat(config.getDefaultFetchSize()).isEqualTo(100);
-        assertThat(config.getDefaultResultSetType()).isEqualTo(ResultSetType.SCROLL_INSENSITIVE);
-        assertThat(config.isMapUnderscoreToCamelCase()).isTrue();
-        assertThat(config.isSafeRowBoundsEnabled()).isTrue();
-        assertThat(config.getLocalCacheScope()).isEqualTo(LocalCacheScope.STATEMENT);
-        assertThat(config.getJdbcTypeForNull()).isEqualTo(JdbcType.NULL);
-        assertThat(config.getLazyLoadTriggerMethods()).isEqualTo((Set<String>) new HashSet<String>(Arrays.asList("equals", "clone", "hashCode", "toString", "xxx")));
-        assertThat(config.isSafeResultHandlerEnabled()).isFalse();
-        assertThat(config.getDefaultScriptingLanuageInstance()).isInstanceOf(RawLanguageDriver.class);
-        assertThat(config.isCallSettersOnNulls()).isTrue();
-        assertThat(config.getLogPrefix()).isEqualTo("mybatis_");
-        assertThat(config.getLogImpl().getName()).isEqualTo(Slf4jImpl.class.getName());
-        assertThat(config.getVfsImpl().getName()).isEqualTo(JBoss6VFS.class.getName());
-        assertThat(config.getConfigurationFactory().getName()).isEqualTo(String.class.getName());
-
-        assertTrue(config.getTypeAliasRegistry().getTypeAliases().get("blogauthor").equals(Author.class));
-        assertTrue(config.getTypeAliasRegistry().getTypeAliases().get("blog").equals(Blog.class));
-        assertTrue(config.getTypeAliasRegistry().getTypeAliases().get("cart").equals(Cart.class));
-
-        assertThat(config.getTypeHandlerRegistry().getTypeHandler(Integer.class)).isInstanceOf(CustomIntegerTypeHandler.class);
-        assertThat(config.getTypeHandlerRegistry().getTypeHandler(Long.class)).isInstanceOf(CustomLongTypeHandler.class);
-        assertThat(config.getTypeHandlerRegistry().getTypeHandler(String.class)).isInstanceOf(CustomStringTypeHandler.class);
-        assertThat(config.getTypeHandlerRegistry().getTypeHandler(String.class, JdbcType.VARCHAR)).isInstanceOf(CustomStringTypeHandler.class);
-        assertThat(config.getTypeHandlerRegistry().getTypeHandler(RoundingMode.class)).isInstanceOf(EnumOrdinalTypeHandler.class);
-
-        ExampleObjectFactory objectFactory = (ExampleObjectFactory) config.getObjectFactory();
-        assertThat(objectFactory.getProperties().size()).isEqualTo(1);
-        assertThat(objectFactory.getProperties().getProperty("objectFactoryProperty")).isEqualTo("100");
-
-        assertThat(config.getObjectWrapperFactory()).isInstanceOf(CustomObjectWrapperFactory.class);
-
-        assertThat(config.getReflectorFactory()).isInstanceOf(CustomReflectorFactory.class);
-
-        ExamplePlugin plugin = (ExamplePlugin) config.getInterceptors().get(0);
-        assertThat(plugin.getProperties().size()).isEqualTo(1);
-        assertThat(plugin.getProperties().getProperty("pluginProperty")).isEqualTo("100");
-
-        Environment environment = config.getEnvironment();
-        assertThat(environment.getId()).isEqualTo("development");
-        assertThat(environment.getDataSource()).isInstanceOf(UnpooledDataSource.class);
-        assertThat(environment.getTransactionFactory()).isInstanceOf(JdbcTransactionFactory.class);
-
-        assertThat(config.getDatabaseId()).isEqualTo("derby");
-
-        assertThat(config.getMapperRegistry().getMappers().size()).isEqualTo(4);
-        assertThat(config.getMapperRegistry().hasMapper(CachedAuthorMapper.class)).isTrue();
-        assertThat(config.getMapperRegistry().hasMapper(CustomMapper.class)).isTrue();
-        assertThat(config.getMapperRegistry().hasMapper(BlogMapper.class)).isTrue();
-        assertThat(config.getMapperRegistry().hasMapper(NestedBlogMapper.class)).isTrue();
-      }
-=======
   @Test
   void shouldSuccessfullyLoadXMLConfigFile() throws Exception {
     String resource = "org/apache/ibatis/builder/CustomizedSettingsMapperConfig.xml";
@@ -253,6 +181,7 @@
       assertThat(config.getDefaultExecutorType()).isEqualTo(ExecutorType.BATCH);
       assertThat(config.getDefaultStatementTimeout()).isEqualTo(10);
       assertThat(config.getDefaultFetchSize()).isEqualTo(100);
+      assertThat(config.getDefaultResultSetType()).isEqualTo(ResultSetType.SCROLL_INSENSITIVE);
       assertThat(config.isMapUnderscoreToCamelCase()).isTrue();
       assertThat(config.isSafeRowBoundsEnabled()).isTrue();
       assertThat(config.getLocalCacheScope()).isEqualTo(LocalCacheScope.STATEMENT);
@@ -300,7 +229,6 @@
       assertThat(config.getMapperRegistry().hasMapper(CustomMapper.class)).isTrue();
       assertThat(config.getMapperRegistry().hasMapper(BlogMapper.class)).isTrue();
       assertThat(config.getMapperRegistry().hasMapper(NestedBlogMapper.class)).isTrue();
->>>>>>> 0fa53954
     }
   }
 
