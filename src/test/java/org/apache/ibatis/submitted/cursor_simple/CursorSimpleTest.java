/*
 *    Copyright 2009-2024 the original author or authors.
 *
 *    Licensed under the Apache License, Version 2.0 (the "License");
 *    you may not use this file except in compliance with the License.
 *    You may obtain a copy of the License at
 *
 *       https://www.apache.org/licenses/LICENSE-2.0
 *
 *    Unless required by applicable law or agreed to in writing, software
 *    distributed under the License is distributed on an "AS IS" BASIS,
 *    WITHOUT WARRANTIES OR CONDITIONS OF ANY KIND, either express or implied.
 *    See the License for the specific language governing permissions and
 *    limitations under the License.
 */
package org.apache.ibatis.submitted.cursor_simple;

import java.io.IOException;
import java.io.Reader;
import java.util.ArrayList;
import java.util.Iterator;
import java.util.List;
import java.util.NoSuchElementException;

import org.apache.ibatis.BaseDataTest;
import org.apache.ibatis.cursor.Cursor;
import org.apache.ibatis.io.Resources;
import org.apache.ibatis.session.RowBounds;
import org.apache.ibatis.session.SqlSession;
import org.apache.ibatis.session.SqlSessionFactory;
import org.apache.ibatis.session.SqlSessionFactoryBuilder;
import org.junit.jupiter.api.Assertions;
import org.junit.jupiter.api.BeforeAll;
import org.junit.jupiter.api.MethodOrderer;
import org.junit.jupiter.api.Test;
import org.junit.jupiter.api.TestMethodOrder;

@TestMethodOrder(MethodOrderer.MethodName.class)
class CursorSimpleTest {

  private static SqlSessionFactory sqlSessionFactory;

  @BeforeAll
  static void setUp() throws Exception {
    // create a SqlSessionFactory
    try (
        Reader reader = Resources.getResourceAsReader("org/apache/ibatis/submitted/cursor_simple/mybatis-config.xml")) {
      sqlSessionFactory = new SqlSessionFactoryBuilder().build(reader);
    }

    // populate in-memory database
    BaseDataTest.runScript(sqlSessionFactory.getConfiguration().getEnvironment().getDataSource(),
        "org/apache/ibatis/submitted/cursor_simple/CreateDB.sql");
  }

  @Test
  void shouldGetAllUser() {
    try (SqlSession sqlSession = sqlSessionFactory.openSession()) {
      Mapper mapper = sqlSession.getMapper(Mapper.class);
      Cursor<User> usersCursor = mapper.getAllUsers();

      Assertions.assertFalse(usersCursor.isOpen());

      // Cursor is just created, current index is -1
      Assertions.assertEquals(-1, usersCursor.getCurrentIndex());

      Iterator<User> iterator = usersCursor.iterator();

      // Check if hasNext, fetching is started
      Assertions.assertTrue(iterator.hasNext());
      Assertions.assertTrue(usersCursor.isOpen());
      Assertions.assertFalse(usersCursor.isConsumed());

      // next() has not been called, index is still -1
      Assertions.assertEquals(-1, usersCursor.getCurrentIndex());

      User user = iterator.next();
      Assertions.assertEquals("User1", user.getName());
      Assertions.assertEquals(0, usersCursor.getCurrentIndex());

      user = iterator.next();
      Assertions.assertEquals("User2", user.getName());
      Assertions.assertEquals(1, usersCursor.getCurrentIndex());

      user = iterator.next();
      Assertions.assertEquals("User3", user.getName());
      Assertions.assertEquals(2, usersCursor.getCurrentIndex());

      user = iterator.next();
      Assertions.assertEquals("User4", user.getName());
      Assertions.assertEquals(3, usersCursor.getCurrentIndex());

      user = iterator.next();
      Assertions.assertEquals("User5", user.getName());
      Assertions.assertEquals(4, usersCursor.getCurrentIndex());

      // Check no more elements
      Assertions.assertFalse(iterator.hasNext());
      Assertions.assertFalse(usersCursor.isOpen());
      Assertions.assertTrue(usersCursor.isConsumed());
    }
  }

  @Test
  void cursorClosedOnSessionClose() {
    Cursor<User> usersCursor;
    try (SqlSession sqlSession = sqlSessionFactory.openSession()) {
      Mapper mapper = sqlSession.getMapper(Mapper.class);
      usersCursor = mapper.getAllUsers();

      Assertions.assertFalse(usersCursor.isOpen());

      Iterator<User> iterator = usersCursor.iterator();

      // Check if hasNext, fetching is started
      Assertions.assertTrue(iterator.hasNext());
      Assertions.assertTrue(usersCursor.isOpen());
      Assertions.assertFalse(usersCursor.isConsumed());

      // Consume only the first result
      User user = iterator.next();
      Assertions.assertEquals("User1", user.getName());

      // Check there is still remaining elements
      Assertions.assertTrue(iterator.hasNext());
      Assertions.assertTrue(usersCursor.isOpen());
      Assertions.assertFalse(usersCursor.isConsumed());
    }

    // The cursor was not fully consumed, but it should be close since we closed the session
    Assertions.assertFalse(usersCursor.isOpen());
    Assertions.assertFalse(usersCursor.isConsumed());
  }

  @Test
  void cursorWithRowBound() {
    try (SqlSession sqlSession = sqlSessionFactory.openSession()) {
      // RowBound starting at offset 1 and limiting to 2 items
      Cursor<User> usersCursor = sqlSession.selectCursor("getAllUsers", null, new RowBounds(1, 3));

      Iterator<User> iterator = usersCursor.iterator();

      User user = iterator.next();
      Assertions.assertEquals("User2", user.getName());
      Assertions.assertEquals(1, usersCursor.getCurrentIndex());

      // Calling hasNext() before next()
      Assertions.assertTrue(iterator.hasNext());
      user = iterator.next();
      Assertions.assertEquals("User3", user.getName());
      Assertions.assertEquals(2, usersCursor.getCurrentIndex());

      // Calling next() without a previous hasNext() call
      user = iterator.next();
      Assertions.assertEquals("User4", user.getName());
      Assertions.assertEquals(3, usersCursor.getCurrentIndex());

      Assertions.assertFalse(iterator.hasNext());
      Assertions.assertFalse(usersCursor.isOpen());
      Assertions.assertTrue(usersCursor.isConsumed());
    }
  }

  @Test
<<<<<<< HEAD
  void testCursorIteratorNoSuchElementExceptionWithHasNext() {

=======
  void cursorIteratorNoSuchElementExceptionWithHasNext() throws IOException {
>>>>>>> 789eeaa9
    try (SqlSession sqlSession = sqlSessionFactory.openSession();
        Cursor<User> usersCursor = sqlSession.selectCursor("getAllUsers", null, new RowBounds(1, 1))) {
      try {
        Iterator<User> iterator = usersCursor.iterator();

        User user = iterator.next();
        Assertions.assertEquals("User2", user.getName());
        Assertions.assertEquals(1, usersCursor.getCurrentIndex());

        Assertions.assertFalse(iterator.hasNext());
        iterator.next();
        Assertions.fail("We should have failed since we call next() when hasNext() returned false");
      } catch (NoSuchElementException e) {
        Assertions.assertFalse(usersCursor.isOpen());
        Assertions.assertTrue(usersCursor.isConsumed());
      }
    }
  }

  @Test
<<<<<<< HEAD
  void testCursorIteratorNoSuchElementExceptionNoHasNext() {
=======
  void cursorIteratorNoSuchElementExceptionNoHasNext() throws IOException {
>>>>>>> 789eeaa9
    try (SqlSession sqlSession = sqlSessionFactory.openSession();
        Cursor<User> usersCursor = sqlSession.selectCursor("getAllUsers", null, new RowBounds(1, 1))) {
      try {
        Iterator<User> iterator = usersCursor.iterator();
        User user = iterator.next();
        Assertions.assertEquals("User2", user.getName());
        Assertions.assertEquals(1, usersCursor.getCurrentIndex());

        // Trying next() without hasNext()
        iterator.next();
        Assertions.fail("We should have failed since we call next() when is no more items");
      } catch (NoSuchElementException e) {
        Assertions.assertFalse(usersCursor.isOpen());
        Assertions.assertTrue(usersCursor.isConsumed());
      }
    }
  }

  @Test
  void cursorWithBadRowBound() {
    try (SqlSession sqlSession = sqlSessionFactory.openSession()) {
      // Trying to start at offset 10 (which does not exist, since there is only 4 items)
      Cursor<User> usersCursor = sqlSession.selectCursor("getAllUsers", null, new RowBounds(10, 2));
      Iterator<User> iterator = usersCursor.iterator();

      Assertions.assertFalse(iterator.hasNext());
      Assertions.assertFalse(usersCursor.isOpen());
      Assertions.assertTrue(usersCursor.isConsumed());
    }
  }

  @Test
  void cursorMultipleHasNextCall() {
    try (SqlSession sqlSession = sqlSessionFactory.openSession()) {
      Mapper mapper = sqlSession.getMapper(Mapper.class);
      Cursor<User> usersCursor = mapper.getAllUsers();

      Iterator<User> iterator = usersCursor.iterator();

      Assertions.assertEquals(-1, usersCursor.getCurrentIndex());

      User user = iterator.next();
      Assertions.assertEquals("User1", user.getName());
      Assertions.assertEquals(0, usersCursor.getCurrentIndex());

      Assertions.assertTrue(iterator.hasNext());
      Assertions.assertTrue(iterator.hasNext());
      Assertions.assertTrue(iterator.hasNext());
      // assert that index has not changed after hasNext() call
      Assertions.assertEquals(0, usersCursor.getCurrentIndex());
    }
  }

  @Test
  void cursorMultipleIteratorCall() {
    Iterator<User> iterator2 = null;
    try (SqlSession sqlSession = sqlSessionFactory.openSession()) {
      Mapper mapper = sqlSession.getMapper(Mapper.class);
      Cursor<User> usersCursor = mapper.getAllUsers();

      Iterator<User> iterator = usersCursor.iterator();
      User user = iterator.next();
      Assertions.assertEquals("User1", user.getName());
      Assertions.assertEquals(0, usersCursor.getCurrentIndex());

      iterator2 = usersCursor.iterator();
      iterator2.hasNext();
      Assertions.fail("We should have failed since calling iterator several times is not allowed");
    } catch (IllegalStateException e) {
      Assertions.assertNull(iterator2, "iterator2 should be null");
      return;
    }
    Assertions.fail("Should have returned earlier");
  }

  @Test
<<<<<<< HEAD
  void testCursorMultipleCloseCall() {
=======
  void cursorMultipleCloseCall() throws IOException {
>>>>>>> 789eeaa9
    try (SqlSession sqlSession = sqlSessionFactory.openSession()) {
      Mapper mapper = sqlSession.getMapper(Mapper.class);
      Cursor<User> usersCursor = mapper.getAllUsers();

      Assertions.assertFalse(usersCursor.isOpen());

      Iterator<User> iterator = usersCursor.iterator();

      // Check if hasNext, fetching is started
      Assertions.assertTrue(iterator.hasNext());
      Assertions.assertTrue(usersCursor.isOpen());
      Assertions.assertFalse(usersCursor.isConsumed());

      // Consume only the first result
      User user = iterator.next();
      Assertions.assertEquals("User1", user.getName());

      usersCursor.close();
      // Check multiple close are no-op
      usersCursor.close();

      // hasNext now return false, since the cursor is closed
      Assertions.assertFalse(iterator.hasNext());
      Assertions.assertFalse(usersCursor.isOpen());
      Assertions.assertFalse(usersCursor.isConsumed());
    }
  }

  @Test
<<<<<<< HEAD
  void testCursorUsageAfterClose() {
=======
  void cursorUsageAfterClose() throws IOException {
>>>>>>> 789eeaa9

    try (SqlSession sqlSession = sqlSessionFactory.openSession()) {
      Mapper mapper = sqlSession.getMapper(Mapper.class);

      Cursor<User> usersCursor = mapper.getAllUsers();
      try {
        Iterator<User> iterator = usersCursor.iterator();
        User user = iterator.next();
        Assertions.assertEquals("User1", user.getName());
        Assertions.assertEquals(0, usersCursor.getCurrentIndex());

        user = iterator.next();
        Assertions.assertEquals("User2", user.getName());
        Assertions.assertEquals(1, usersCursor.getCurrentIndex());

        usersCursor.close();

        // hasNext now return false, since the cursor is closed
        Assertions.assertFalse(iterator.hasNext());
        Assertions.assertFalse(usersCursor.isOpen());
        Assertions.assertFalse(usersCursor.isConsumed());

        // trying next() will fail
        iterator.next();

        Assertions.fail("We should have failed with NoSuchElementException since Cursor is closed");
      } catch (NoSuchElementException e) {
        // We had an exception and current index has not changed
        Assertions.assertEquals(1, usersCursor.getCurrentIndex());
        usersCursor.close();
        return;
      }
    }

    Assertions.fail("Should have returned earlier");
  }

  @Test
  void shouldGetAllUserUsingAnnotationBasedMapper() {
    try (SqlSession sqlSession = sqlSessionFactory.openSession()) {
      sqlSession.getConfiguration().getMapperRegistry().addMapper(AnnotationMapper.class);
      AnnotationMapper mapper = sqlSession.getMapper(AnnotationMapper.class);
      Cursor<User> usersCursor = mapper.getAllUsers();

      Assertions.assertFalse(usersCursor.isOpen());
      Assertions.assertFalse(usersCursor.isConsumed());
      Assertions.assertEquals(-1, usersCursor.getCurrentIndex());

      List<User> userList = new ArrayList<>();
      for (User user : usersCursor) {
        userList.add(user);
        Assertions.assertEquals(userList.size() - 1, usersCursor.getCurrentIndex());
      }

      Assertions.assertFalse(usersCursor.isOpen());
      Assertions.assertTrue(usersCursor.isConsumed());
      Assertions.assertEquals(4, usersCursor.getCurrentIndex());

      Assertions.assertEquals(5, userList.size());
      User user = userList.get(0);
      Assertions.assertEquals("User1", user.getName());
      user = userList.get(1);
      Assertions.assertEquals("User2", user.getName());
      user = userList.get(2);
      Assertions.assertEquals("User3", user.getName());
      user = userList.get(3);
      Assertions.assertEquals("User4", user.getName());
      user = userList.get(4);
      Assertions.assertEquals("User5", user.getName());
    }
  }

  @Test
  void shouldThrowIllegalStateExceptionUsingIteratorOnSessionClosed() {
    Cursor<User> usersCursor;
    try (SqlSession sqlSession = sqlSessionFactory.openSession()) {
      usersCursor = sqlSession.getMapper(Mapper.class).getAllUsers();
    }
    try {
      usersCursor.iterator();
      Assertions.fail("Should throws the IllegalStateException when call the iterator method after session is closed.");
    } catch (IllegalStateException e) {
      Assertions.assertEquals("A Cursor is already closed.", e.getMessage());
    }

    // verify for checking order
    try (SqlSession sqlSession = sqlSessionFactory.openSession()) {
      usersCursor = sqlSession.getMapper(Mapper.class).getAllUsers();
      usersCursor.iterator();
    }
    try {
      usersCursor.iterator();
      Assertions.fail("Should throws the IllegalStateException when call the iterator already.");
    } catch (IllegalStateException e) {
      Assertions.assertEquals("Cannot open more than one iterator on a Cursor", e.getMessage());
    }

  }

  @Test
  void shouldNullItemNotStopIteration() {
    try (SqlSession sqlSession = sqlSessionFactory.openSession()) {
      Mapper mapper = sqlSession.getMapper(Mapper.class);
      Cursor<User> cursor = mapper.getNullUsers(new RowBounds());
      Iterator<User> iterator = cursor.iterator();

      Assertions.assertFalse(cursor.isOpen());

      // Cursor is just created, current index is -1
      Assertions.assertEquals(-1, cursor.getCurrentIndex());

      // Check if hasNext, fetching is started
      Assertions.assertTrue(iterator.hasNext());
      // Re-invoking hasNext() should not fetch the next row
      Assertions.assertTrue(iterator.hasNext());
      Assertions.assertTrue(cursor.isOpen());
      Assertions.assertFalse(cursor.isConsumed());

      // next() has not been called, index is still -1
      Assertions.assertEquals(-1, cursor.getCurrentIndex());

      User user = iterator.next();
      Assertions.assertNull(user);
      Assertions.assertEquals(0, cursor.getCurrentIndex());

      Assertions.assertTrue(iterator.hasNext());
      user = iterator.next();
      Assertions.assertEquals("Kate", user.getName());
      Assertions.assertEquals(1, cursor.getCurrentIndex());

      Assertions.assertTrue(iterator.hasNext());
      user = iterator.next();
      Assertions.assertNull(user);
      Assertions.assertEquals(2, cursor.getCurrentIndex());

      Assertions.assertTrue(iterator.hasNext());
      user = iterator.next();
      Assertions.assertNull(user);
      Assertions.assertEquals(3, cursor.getCurrentIndex());

      // Check no more elements
      Assertions.assertFalse(iterator.hasNext());
      Assertions.assertFalse(cursor.isOpen());
      Assertions.assertTrue(cursor.isConsumed());
    }
  }

  @Test
  void shouldRowBoundsCountNullItem() {
    try (SqlSession sqlSession = sqlSessionFactory.openSession()) {
      Mapper mapper = sqlSession.getMapper(Mapper.class);
      Cursor<User> cursor = mapper.getNullUsers(new RowBounds(1, 2));
      Iterator<User> iterator = cursor.iterator();

      Assertions.assertFalse(cursor.isOpen());

      // Check if hasNext, fetching is started
      Assertions.assertTrue(iterator.hasNext());
      // Re-invoking hasNext() should not fetch the next row
      Assertions.assertTrue(iterator.hasNext());
      Assertions.assertTrue(cursor.isOpen());
      Assertions.assertFalse(cursor.isConsumed());

      User user = iterator.next();
      Assertions.assertEquals("Kate", user.getName());
      Assertions.assertEquals(1, cursor.getCurrentIndex());

      Assertions.assertTrue(iterator.hasNext());
      user = iterator.next();
      Assertions.assertNull(user);
      Assertions.assertEquals(2, cursor.getCurrentIndex());

      // Check no more elements
      Assertions.assertFalse(iterator.hasNext());
      Assertions.assertFalse(cursor.isOpen());
      Assertions.assertTrue(cursor.isConsumed());
    }
  }
}<|MERGE_RESOLUTION|>--- conflicted
+++ resolved
@@ -15,7 +15,6 @@
  */
 package org.apache.ibatis.submitted.cursor_simple;
 
-import java.io.IOException;
 import java.io.Reader;
 import java.util.ArrayList;
 import java.util.Iterator;
@@ -162,12 +161,7 @@
   }
 
   @Test
-<<<<<<< HEAD
-  void testCursorIteratorNoSuchElementExceptionWithHasNext() {
-
-=======
-  void cursorIteratorNoSuchElementExceptionWithHasNext() throws IOException {
->>>>>>> 789eeaa9
+  void cursorIteratorNoSuchElementExceptionWithHasNext() {
     try (SqlSession sqlSession = sqlSessionFactory.openSession();
         Cursor<User> usersCursor = sqlSession.selectCursor("getAllUsers", null, new RowBounds(1, 1))) {
       try {
@@ -188,11 +182,7 @@
   }
 
   @Test
-<<<<<<< HEAD
-  void testCursorIteratorNoSuchElementExceptionNoHasNext() {
-=======
-  void cursorIteratorNoSuchElementExceptionNoHasNext() throws IOException {
->>>>>>> 789eeaa9
+  void cursorIteratorNoSuchElementExceptionNoHasNext() {
     try (SqlSession sqlSession = sqlSessionFactory.openSession();
         Cursor<User> usersCursor = sqlSession.selectCursor("getAllUsers", null, new RowBounds(1, 1))) {
       try {
@@ -269,11 +259,7 @@
   }
 
   @Test
-<<<<<<< HEAD
-  void testCursorMultipleCloseCall() {
-=======
-  void cursorMultipleCloseCall() throws IOException {
->>>>>>> 789eeaa9
+  void cursorMultipleCloseCall() {
     try (SqlSession sqlSession = sqlSessionFactory.openSession()) {
       Mapper mapper = sqlSession.getMapper(Mapper.class);
       Cursor<User> usersCursor = mapper.getAllUsers();
@@ -303,11 +289,7 @@
   }
 
   @Test
-<<<<<<< HEAD
-  void testCursorUsageAfterClose() {
-=======
-  void cursorUsageAfterClose() throws IOException {
->>>>>>> 789eeaa9
+  void cursorUsageAfterClose() {
 
     try (SqlSession sqlSession = sqlSessionFactory.openSession()) {
       Mapper mapper = sqlSession.getMapper(Mapper.class);
